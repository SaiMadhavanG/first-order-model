--- conflicted
+++ resolved
@@ -50,11 +50,9 @@
 We prepare a special demo for the google-colab, see: ```demo-colab.ipynb```.
 
 ### Training
-<<<<<<< HEAD
-**Note: It is important to use pytorch==1.0.0 for training. Higher versions of pytorch have strage bilinear warping behavior, because of it model diverge.**
-=======
-**Note: It is important to use pytroch==1.0.0 for training. Higher versions of pytorch have strange bilinear warping behavior, because of it model diverge.**
->>>>>>> 1ef150e7
+
+**Note: It is important to use pytorch==1.0.0 for training. Higher versions of pytorch have strange bilinear warping behavior, because of it model diverge.**
+
 To train a model on specific dataset run:
 ```
 CUDA_VISIBLE_DEVICES=0,1,2,3 python run.py config/dataset_name.yaml --device_ids 0,1,2,3
